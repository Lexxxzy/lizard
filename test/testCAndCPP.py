--- conflicted
+++ resolved
@@ -179,10 +179,9 @@
         self.assertEqual(1, len(result))
         self.assertEqual("A::A", result[0].name)
 
-<<<<<<< HEAD
     def test_constructor_initialization_list_noexcept(self):
         result = get_cpp_function_list('''A::A()noexcept:a(1){}''')
-=======
+
     def test_constructor_initializer_list(self):
         result = get_cpp_function_list('''A::A():a({1}),value(true){}''')
         self.assertEqual(1, len(result))
@@ -190,7 +189,6 @@
 
     def test_constructor_uniform_initialization(self):
         result = get_cpp_function_list('''A::A():a{1},value(true){}''')
->>>>>>> 450540b1
         self.assertEqual(1, len(result))
         self.assertEqual("A::A", result[0].name)
 
