--- conflicted
+++ resolved
@@ -203,20 +203,9 @@
         self.assertEqual(1, len(result))
         self.assertEqual("A::operator ( )", result[0].name)
 
-<<<<<<< HEAD
-    def test_namespace_alias(self):
-        result = get_cpp_function_list(
-                "namespace p = proxy;"
-=======
-    def test_inline_function_in_struct(self):
-        result = get_cpp_function_list("struct A { bool foo(int bar) {} };")
-        self.assertEqual(1, len(result))
-        self.assertEqual("A::foo", result[0].name)
-
     def test_namespace_alias(self):
         result = get_cpp_function_list(
                 "namespace p;"
->>>>>>> 17f9b338
                 "namespace real { bool foo() {} }")
         self.assertEqual(1, len(result))
         self.assertEqual("real::foo", result[0].name)
